import errno
import os
<<<<<<< HEAD

from importlib import import_module
from functools import wraps
=======
>>>>>>> a4539f45

import click
import logbook
import pandas as pd
from six import text_type

import pkgutil

from zipline.data import bundles as bundles_module
from zipline.utils.calendars.calendar_utils import (
    get_calendar,
    default_calendar_names
)
from zipline.utils.compat import wraps
from zipline.utils.cli import Date, Timestamp
from zipline.utils.run_algo import _run, load_extensions
from zipline.gens import brokers
from zipline.data.bundles.tdx_bundle import register_tdx

try:
    __IPYTHON__
except NameError:
    __IPYTHON__ = False


@click.group()
@click.option(
    '-e',
    '--extension',
    multiple=True,
    help='File or module path to a zipline extension to load.',
)
@click.option(
    '--strict-extensions/--non-strict-extensions',
    is_flag=True,
    help='If --strict-extensions is passed then zipline will not run if it'
    ' cannot load all of the specified extensions. If this is not passed or'
    ' --non-strict-extensions is passed then the failure will be logged but'
    ' execution will continue.',
)
@click.option(
    '--default-extension/--no-default-extension',
    is_flag=True,
    default=True,
    help="Don't load the default zipline extension.py file in $ZIPLINE_HOME.",
)
def main(extension, strict_extensions, default_extension):
    """Top level zipline entry point.
    """
    # install a logbook handler before performing any other operations
    logbook.StderrHandler().push_application()
    load_extensions(
        default_extension,
        extension,
        strict_extensions,
        os.environ,
    )


def extract_option_object(option):
    """Convert a click.option call into a click.Option object.

    Parameters
    ----------
    option : decorator
        A click.option decorator.

    Returns
    -------
    option_object : click.Option
        The option object that this decorator will create.
    """
    @option
    def opt():
        pass

    return opt.__click_params__[0]


def ipython_only(option):
    """Mark that an option should only be exposed in IPython.

    Parameters
    ----------
    option : decorator
        A click.option decorator.

    Returns
    -------
    ipython_only_dec : decorator
        A decorator that correctly applies the argument even when not
        using IPython mode.
    """
    if __IPYTHON__:
        return option

    argname = extract_option_object(option).name

    def d(f):
        @wraps(f)
        def _(*args, **kwargs):
            kwargs[argname] = None
            return f(*args, **kwargs)
        return _
    return d


@main.command()
@click.option(
    '-f',
    '--algofile',
    default=None,
    type=click.File('r'),
    help='The file that contains the algorithm to run.',
)
@click.option(
    '-t',
    '--algotext',
    help='The algorithm script to run.',
)
@click.option(
    '-D',
    '--define',
    multiple=True,
    help="Define a name to be bound in the namespace before executing"
    " the algotext. For example '-Dname=value'. The value may be any python"
    " expression. These are evaluated in order so they may refer to previously"
    " defined names.",
)
@click.option(
    '--data-frequency',
    type=click.Choice({'daily', 'minute'}),
    default='daily',
    show_default=True,
    help='The data frequency of the simulation.',
)
@click.option(
    '--capital-base',
    type=float,
    default=10e6,
    show_default=True,
    help='The starting capital for the simulation.',
)
@click.option(
    '-b',
    '--bundle',
    default='quandl',
    metavar='BUNDLE-NAME',
    show_default=True,
    help='The data bundle to use for the simulation.',
)
@click.option(
    '--bundle-timestamp',
    type=Timestamp(),
    default=pd.Timestamp.utcnow(),
    show_default=False,
    help='The date to lookup data on or before.\n'
    '[default: <current-time>]'
)
@click.option(
    '-s',
    '--start',
    type=Date(tz='utc', as_timestamp=True),
    help='The start date of the simulation.',
)
@click.option(
    '-e',
    '--end',
    type=Date(tz='utc', as_timestamp=True),
    help='The end date of the simulation.',
)
@click.option(
    '-o',
    '--output',
    default='-',
    metavar='FILENAME',
    show_default=True,
    help="The location to write the perf data. If this is '-' the perf will"
    " be written to stdout.",
)
@click.option(
    '--trading-calendar',
    metavar='TRADING-CALENDAR',
    type=click.Choice(default_calendar_names),
    default='NYSE',
    help="The calendar you want to use e.g. LSE. NYSE is the default."
)
@click.option(
    '--print-algo/--no-print-algo',
    is_flag=True,
    default=False,
    help='Print the algorithm to stdout.',
)
@ipython_only(click.option(
    '--local-namespace/--no-local-namespace',
    is_flag=True,
    default=None,
    help='Should the algorithm methods be resolved in the local namespace.'
))
@click.option(
    '--broker',
    default=None,
    help='Broker'
)
@click.option(
    '--broker-uri',
    default=None,
    metavar='BROKER-URI',
    show_default=True,
    help='Connection to broker',
)
@click.option(
    '--state-file',
    default=None,
    metavar='FILENAME',
    help='Filename where the state will be stored'
)
@click.option(
    '--realtime-bar-target',
    default=None,
    metavar='DIRNAME',
    help='Directory where the realtime collected minutely bars are saved'
)
@click.option(
    '--list-brokers',
    is_flag=True,
    help='Get list of available brokers'
)
@click.pass_context
def run(ctx,
        algofile,
        algotext,
        define,
        data_frequency,
        capital_base,
        bundle,
        bundle_timestamp,
        start,
        end,
        output,
        trading_calendar,
        print_algo,
        local_namespace,
        broker,
        broker_uri,
        state_file,
        realtime_bar_target,
        list_brokers):
    """Run a backtest for the given algorithm.
    """

    if list_brokers:
        click.echo("Supported brokers:")
        for _, name, _ in pkgutil.iter_modules(brokers.__path__):
            if name != 'broker':
                click.echo(name)
        return

    # check that the start and end dates are passed correctly
    if not broker and start is None and end is None:
        # check both at the same time to avoid the case where a user
        # does not pass either of these and then passes the first only
        # to be told they need to pass the second argument also
        ctx.fail(
            "must specify dates with '-s' / '--start' and '-e' / '--end'",
        )

    if not broker and start is None:
        ctx.fail("must specify a start date with '-s' / '--start'")
    if not broker and end is None:
        ctx.fail("must specify an end date with '-e' / '--end'")

    if broker and broker_uri is None:
        ctx.fail("must specify broker-uri if broker is specified")

    if broker and state_file is None:
        ctx.fail("must specify state-file with live trading")

    if broker and realtime_bar_target is None:
        ctx.fail("must specify realtime-bar-target with live trading")

    brokerobj = None
    if broker:
        mod_name = 'zipline.gens.brokers.%s_broker' % broker.lower()
        try:
            bmod = import_module(mod_name)
        except ImportError:
            ctx.fail("unsupported broker: can't import module %s" % mod_name)

        cl_name = '%sBroker' % broker.upper()
        try:
            bclass = getattr(bmod, cl_name)
        except AttributeError:
            ctx.fail("unsupported broker: can't import class %s from %s" %
                     (cl_name, mod_name))
        brokerobj = bclass(broker_uri)

    if (algotext is not None) == (algofile is not None):
        ctx.fail(
            "must specify exactly one of '-f' / '--algofile' or"
            " '-t' / '--algotext'",
        )

    trading_calendar = get_calendar(trading_calendar)

    perf = _run(
        initialize=None,
        handle_data=None,
        before_trading_start=None,
        analyze=None,
        algofile=algofile,
        algotext=algotext,
        defines=define,
        data_frequency=data_frequency,
        capital_base=capital_base,
        data=None,
        bundle=bundle,
        bundle_timestamp=bundle_timestamp,
        start=start,
        end=end,
        output=output,
<<<<<<< HEAD
        trading_calendar=None,
=======
        trading_calendar=trading_calendar,
>>>>>>> a4539f45
        print_algo=print_algo,
        local_namespace=local_namespace,
        environ=os.environ,
        broker=brokerobj,
        state_filename=state_file,
        realtime_bar_target=realtime_bar_target
    )

    if output == '-':
        click.echo(str(perf))
    elif output != os.devnull:  # make the zipline magic not write any data
        perf.to_pickle(output)

    return perf


def zipline_magic(line, cell=None):
    """The zipline IPython cell magic.
    """
    load_extensions(
        default=True,
        extensions=[],
        strict=True,
        environ=os.environ,
    )
    try:
        return run.main(
            # put our overrides at the start of the parameter list so that
            # users may pass values with higher precedence
            [
                '--algotext', cell,
                '--output', os.devnull,  # don't write the results by default
            ] + ([
                # these options are set when running in line magic mode
                # set a non None algo text to use the ipython user_ns
                '--algotext', '',
                '--local-namespace',
            ] if cell is None else []) + line.split(),
            '%s%%zipline' % ((cell or '') and '%'),
            # don't use system exit and propogate errors to the caller
            standalone_mode=False,
        )
    except SystemExit as e:
        # https://github.com/mitsuhiko/click/pull/533
        # even in standalone_mode=False `--help` really wants to kill us ;_;
        if e.code:
            raise ValueError('main returned non-zero status code: %d' % e.code)


@main.command()
@click.option(
    '-b',
    '--bundle',
    default='quandl',
    metavar='BUNDLE-NAME',
    show_default=True,
    help='The data bundle to ingest.',
)
@click.option(
    '-a',
    '--assets',
    default=None,
    help='a file contains list of assets to ingest. the file have tow columns, separated by comma'
         'symbol: code of asset,'
         'name:   name of asset,'
         'examples:'
         '  510050,50ETF'
         '  510500,500ETF'
         '  510300,300ETF',
)
@click.option(
    '--minute',
    default=False,
    type=bool,
    help='whether to ingest minute, default False',
)
@click.option(
    '--start',
    default=None,
    type=Date(tz='utc', as_timestamp=True),
    help='start session',
)
@click.option(
    '-o',
    '--overwrite',
    default=False,
    type=bool,
    help='whether to overwrite default start session for minute data(3 years) with start.',
)
@click.option(
    '--assets-version',
    type=int,
    multiple=True,
    help='Version of the assets db to which to downgrade.',
)
@click.option(
    '--show-progress/--no-show-progress',
    default=True,
    help='Print progress information to the terminal.'
)
def ingest(bundle, assets, minute, start,overwrite, assets_version, show_progress):
    if bundle == 'tdx':
        if assets:
            if not os.path.exists(assets):
                raise FileNotFoundError
            df = pd.read_csv(assets, names=['symbol', 'name'], dtype=str, encoding='utf8')
            register_tdx(df,minute,start,overwrite)
        else:
            register_tdx(None,minute,start,overwrite)

    bundles_module.ingest(bundle,
                          os.environ,
                          pd.Timestamp.utcnow(),
                          assets_version,
                          show_progress,
                          )


@main.command()
@click.option(
    '-b',
    '--bundle',
    default='quandl',
    metavar='BUNDLE-NAME',
    show_default=True,
    help='The data bundle to clean.',
)
@click.option(
    '-e',
    '--before',
    type=Timestamp(),
    help='Clear all data before TIMESTAMP.'
    ' This may not be passed with -k / --keep-last',
)
@click.option(
    '-a',
    '--after',
    type=Timestamp(),
    help='Clear all data after TIMESTAMP'
    ' This may not be passed with -k / --keep-last',
)
@click.option(
    '-k',
    '--keep-last',
    type=int,
    metavar='N',
    help='Clear all but the last N downloads.'
    ' This may not be passed with -e / --before or -a / --after',
)
def clean(bundle, before, after, keep_last):
    """Clean up data downloaded with the ingest command.
    """
    bundles_module.clean(
        bundle,
        before,
        after,
        keep_last,
    )


@main.command()
def bundles():
    """List all of the available data bundles.
    """
    for bundle in sorted(bundles_module.bundles.keys()):
        if bundle.startswith('.'):
            # hide the test data
            continue
        try:
            ingestions = list(
                map(text_type, bundles_module.ingestions_for_bundle(bundle))
            )
        except OSError as e:
            if e.errno != errno.ENOENT:
                raise
            ingestions = []

        # If we got no ingestions, either because the directory didn't exist or
        # because there were no entries, print a single message indicating that
        # no ingestions have yet been made.
        for timestamp in ingestions or ["<no ingestions>"]:
            click.echo("%s %s" % (bundle, timestamp))


if __name__ == '__main__':
    main()<|MERGE_RESOLUTION|>--- conflicted
+++ resolved
@@ -1,11 +1,8 @@
 import errno
 import os
-<<<<<<< HEAD
 
 from importlib import import_module
 from functools import wraps
-=======
->>>>>>> a4539f45
 
 import click
 import logbook
@@ -327,11 +324,7 @@
         start=start,
         end=end,
         output=output,
-<<<<<<< HEAD
-        trading_calendar=None,
-=======
         trading_calendar=trading_calendar,
->>>>>>> a4539f45
         print_algo=print_algo,
         local_namespace=local_namespace,
         environ=os.environ,
