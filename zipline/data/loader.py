--- conflicted
+++ resolved
@@ -28,8 +28,8 @@
     cache_root,
     data_root,
 )
+from ..utils.deprecate import deprecated
 from zipline.utils.calendars import get_calendar
-
 
 logger = logbook.Logger('Loader')
 
@@ -116,11 +116,7 @@
         dates we should expect to have cached. Defaults to the NYSE calendar.
     bm_symbol : str, optional
         Symbol for the benchmark index to load.  Defaults to 'SPY', the Google
-<<<<<<< HEAD
-        ticker for the SPDR S&P 500 ETF.
-=======
         ticker for the S&P 500.
->>>>>>> a4539f45
 
     Returns
     -------
@@ -364,11 +360,7 @@
     """Load closing prices from yahoo finance.
 
     :Optional:
-<<<<<<< HEAD
-        indexes : dict (Default: {'SPX': 'SPY'})
-=======
         indexes : dict (Default: {'SPX': '^SPY'})
->>>>>>> a4539f45
             Financial indexes to load.
         stocks : list (Default: ['AAPL', 'GE', 'IBM', 'MSFT',
                                  'XOM', 'AA', 'JNJ', 'PEP', 'KO'])
