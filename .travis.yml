language: python
sudo: false
fast_finish: true
python:
  - 2.7
  - 3.5
env:
  global:
    # 1. Generated a token for travis at https://anaconda.org/quantopian/settings/access with scope api:write.
    #   Can also be done via anaconda CLI with
    #     $ TOKEN=$(anaconda auth --create --name my_travis_token)
    # 2. Generated secure env var below with travis gem via
    #     $ travis encrypt ANACONDA_TOKEN=$TOKEN
    #   See https://github.com/travis-ci/travis.rb#installation.
    #   If authenticating travis gem with github, a github token with the following scopes
    #   is sufficient: ["read:org", "user:email", "repo_deployment", "repo:status", "write:repo_hook"]
    #   See https://docs.travis-ci.com/api#external-apis.
    - secure: "qQ3vMSXUybUyKljJjgcVT9YaWcZ0PkdLZSFj6BVuo82SWO7e4L+hC8pqsa1Sm/EjyetVwfKk5lkvruPpro++8hDPLq3ahNOMmm4axfcWvACpW+acD/VCA5D8Dxz2ohrvpwsqo7BmIV6OUtIO5JeePHP1SqaIdVZFJ0pIAZToEWQ="
    - CONDA_ROOT_PYTHON_VERSION: "2.7"
  matrix:
    - NUMPY_VERSION=1.11.1 SCIPY_VERSION=0.17.1
cache:
  directories:
    - $HOME/.cache/.pip/

before_install:
  - if [ ${CONDA_ROOT_PYTHON_VERSION:0:1} == "2" ]; then wget https://repo.continuum.io/miniconda/Miniconda2-4.3.30-Linux-x86_64.sh -O miniconda.sh; else wget https://repo.continuum.io/miniconda/Miniconda3-4.3.30-Linux-x86_64.sh -O miniconda.sh; fi
  - chmod +x miniconda.sh
  - ./miniconda.sh -b -p $HOME/miniconda
  - export PATH="$HOME/miniconda/bin:$PATH"
install:
  - conda info -a
  - conda install conda=4.3.30 conda-build=3.0.28 anaconda-client=1.6.3 --yes -q
  - conda list

  - TALIB_VERSION=$(cat ./etc/requirements_talib.txt | sed "s/TA-Lib==\(.*\)/\1/")
  - IFS='.' read -r -a NPY_VERSION_ARR <<< "$NUMPY_VERSION"
  - CONDA_NPY=${NPY_VERSION_ARR[0]}${NPY_VERSION_ARR[1]}
  - CONDA_PY=$TRAVIS_PYTHON_VERSION

  - if [[ "$TRAVIS_SECURE_ENV_VARS" = "true" && "$TRAVIS_BRANCH" = "master" && "$TRAVIS_PULL_REQUEST" = "false" ]]; then DO_UPLOAD="true"; else DO_UPLOAD="false"; fi
  - |
    for recipe in $(ls -d conda/*/ | xargs -I {} basename {}); do
      if [[ "$recipe" = "zipline" ]]; then continue; fi

      conda build conda/$recipe --python=$CONDA_PY --numpy=$CONDA_NPY --skip-existing --old-build-string -c quantopian -c quantopian/label/ci
<<<<<<< HEAD
      RECIPE_OUTPUT=$(conda build conda/$recipe --python=$CONDA_PY --numpy=$CONDA_NPY --output)
=======
      RECIPE_OUTPUT=$(conda build conda/$recipe --python=$CONDA_PY --numpy=$CONDA_NPY --old-build-string --output)
>>>>>>> a4539f45
      if [[ -f "$RECIPE_OUTPUT" && "$DO_UPLOAD" = "true" ]]; then anaconda -t $ANACONDA_TOKEN upload "$RECIPE_OUTPUT" -u quantopian --label ci; fi
    done

  - conda create -n testenv --use-local --yes -c quantopian pip python=$TRAVIS_PYTHON_VERSION numpy=$NUMPY_VERSION scipy=$SCIPY_VERSION libgfortran=3.0 ta-lib=$TALIB_VERSION
  - source activate testenv

  - CACHE_DIR="$HOME/.cache/.pip/pip_np""$CONDA_NPY"
  - pip install --upgrade pip coveralls --cache-dir=$CACHE_DIR
  - pip install -r etc/requirements.txt --cache-dir=$CACHE_DIR
  - pip install -r etc/requirements_dev.txt --cache-dir=$CACHE_DIR
  - pip install -r etc/requirements_blaze.txt --cache-dir=$CACHE_DIR  # this uses git requirements right now
  - pip install -r etc/requirements_talib.txt --cache-dir=$CACHE_DIR
  - pip install -r etc/requirements_ib.txt --cache-dir=$CACHE_DIR
  - pip install -r etc/requirements_tdx.txt --cache-dir=$CACHE_DIR
  - pip install -e .[all] --cache-dir=$CACHE_DIR
before_script:
  - pip freeze | sort
script:
  - flake8 zipline tests
  - nosetests --with-coverage
  # deactive env to get access to anaconda command
  - source deactivate

  # TODO: is the below code needed?
  # unshallow the clone so the conda build can clone it.
  - git fetch --unshallow
  - exec 3>&1; ZP_OUT=$(conda build conda/zipline --python=$CONDA_PY --numpy=$CONDA_NPY -c quantopian -c quantopian/label/ci | tee >(cat - >&3))
  - ZP_OUTPUT=$(echo "$ZP_OUT" | grep "anaconda upload" | awk '{print $NF}')
<<<<<<< HEAD
  # XXX: upload is disabled for zipline-live as there is no anaconda repo is set up
  # - if [[ "$DO_UPLOAD" = "true" ]]; then anaconda -t $ANACONDA_TOKEN upload $ZP_OUTPUT -u quantopian --label ci; fi
=======
  - if [ -z "$ZP_OUTPUT" ]; then exit 1; fi
  - if [[ "$DO_UPLOAD" = "true" ]]; then anaconda -t $ANACONDA_TOKEN upload $ZP_OUTPUT -u quantopian --label ci; fi
>>>>>>> a4539f45
  # reactivate env (necessary for coveralls)
  - source activate testenv

after_success:
  - coveralls

branches:
  only:
    - master
    - live<|MERGE_RESOLUTION|>--- conflicted
+++ resolved
@@ -44,11 +44,7 @@
       if [[ "$recipe" = "zipline" ]]; then continue; fi
 
       conda build conda/$recipe --python=$CONDA_PY --numpy=$CONDA_NPY --skip-existing --old-build-string -c quantopian -c quantopian/label/ci
-<<<<<<< HEAD
-      RECIPE_OUTPUT=$(conda build conda/$recipe --python=$CONDA_PY --numpy=$CONDA_NPY --output)
-=======
       RECIPE_OUTPUT=$(conda build conda/$recipe --python=$CONDA_PY --numpy=$CONDA_NPY --old-build-string --output)
->>>>>>> a4539f45
       if [[ -f "$RECIPE_OUTPUT" && "$DO_UPLOAD" = "true" ]]; then anaconda -t $ANACONDA_TOKEN upload "$RECIPE_OUTPUT" -u quantopian --label ci; fi
     done
 
@@ -77,13 +73,10 @@
   - git fetch --unshallow
   - exec 3>&1; ZP_OUT=$(conda build conda/zipline --python=$CONDA_PY --numpy=$CONDA_NPY -c quantopian -c quantopian/label/ci | tee >(cat - >&3))
   - ZP_OUTPUT=$(echo "$ZP_OUT" | grep "anaconda upload" | awk '{print $NF}')
-<<<<<<< HEAD
+  - if [ -z "$ZP_OUTPUT" ]; then exit 1; fi
+  - if [[ "$DO_UPLOAD" = "true" ]]; then anaconda -t $ANACONDA_TOKEN upload $ZP_OUTPUT -u quantopian --label ci; fi
   # XXX: upload is disabled for zipline-live as there is no anaconda repo is set up
   # - if [[ "$DO_UPLOAD" = "true" ]]; then anaconda -t $ANACONDA_TOKEN upload $ZP_OUTPUT -u quantopian --label ci; fi
-=======
-  - if [ -z "$ZP_OUTPUT" ]; then exit 1; fi
-  - if [[ "$DO_UPLOAD" = "true" ]]; then anaconda -t $ANACONDA_TOKEN upload $ZP_OUTPUT -u quantopian --label ci; fi
->>>>>>> a4539f45
   # reactivate env (necessary for coveralls)
   - source activate testenv
 
